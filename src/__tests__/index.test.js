--- conflicted
+++ resolved
@@ -12,7 +12,6 @@
 
 const wait = () => new Promise(resolve => setTimeout(resolve, 1000))
 
-<<<<<<< HEAD
 const storageMock = () => ({
   memory: {},
   getItem: jest.fn(function (key) {
@@ -26,7 +25,7 @@
 
 const FormComponentMock = ({ register, handleSubmit }) => (
   <form data-testid='form' onSubmit={handleSubmit(() => null)}>
-    <label >foo:
+    <label>foo:
       <input name='foo' defaultValue='fooValue' ref={register} />
     </label>
 
@@ -74,22 +73,6 @@
       foo: 'fooValue',
       bar: 'barValue',
       baz: 'bazValue'
-=======
-const mockTime = 1487076708000
-const timeout = 1000 * 100
-const mockTimePreTimeout = mockTime + timeout / 2
-const mockTimePostTimeout = mockTime + timeout * 2
-Date.now = jest.fn(() => mockTime)
-
-test('Store should persist form state in storage', async () => {
-  const internal = {}
-
-  const storage = {
-    getItem: jest.fn(() => JSON.stringify(internal.val)),
-    setItem: jest.fn((key, val) => {
-      internal.key = key
-      internal.val = JSON.parse(val)
->>>>>>> 14450584
     })
   })
 
@@ -127,7 +110,6 @@
     function Form () {
       const { register, handleSubmit, watch, setValue } = useForm()
 
-<<<<<<< HEAD
       useFormPersist(STORAGE_KEY, { watch, setValue }, { storage, exclude: ['baz'] })
 
       return (
@@ -152,55 +134,91 @@
       bar: 'barValue'
     })
   })
-=======
-  expect(storage.getItem).toHaveBeenCalled()
-  expect(storage.setItem).toHaveBeenCalled()
-  expect(internal.key).toBe('foo')
-  expect(internal.val._timestamp).toBe(mockTime)
-})
-
-test('Store should timeout persisted storage', async () => {
-  const internal = {
-    val: {
-      foo: 'foo', _timestamp: mockTime
-    }
-  }
-
-  const storage = {
-    getItem: jest.fn(() => JSON.stringify(internal.val)),
-    setItem: jest.fn((key, val) => {
-      internal.key = key
-      internal.val = JSON.parse(val)
-    }),
-    removeItem: jest.fn(() => {})
-  }
-
-  function Form () {
-    const { register, handleSubmit, watch, setValue } = useForm()
-
-    useFormPersist('foo', { watch, setValue }, { storage, timeout })
-
-    const onSubmit = (data) => {
-      console.log(data)
-    }
-
-    return (
-      <form onSubmit={handleSubmit(onSubmit)}>
-        <input name='bar' defaultValue='foo' ref={register} />
-        <input type='submit' />
-      </form>
-    )
-  }
-
-  Date.now = jest.fn(() => mockTimePreTimeout)
-  await wait()
-  render(<Form />)
-  expect(internal.val._timestamp).toBe(mockTimePreTimeout)
-
-  await wait()
-  Date.now = jest.fn(() => mockTimePostTimeout)
-  render(<Form />)
-  expect(internal.val._timestamp).toBe(mockTimePostTimeout)
-  expect(storage.removeItem).toHaveBeenCalled()
->>>>>>> 14450584
+
+  test('should have timeout for storage of config option is provided', async () => {
+    const mockTime = 10
+    const timeout = 1000 * 100
+    const mockTimePreTimeout = mockTime + timeout / 2
+
+    const internal = {
+      val: {
+        foo: 'foo', _timestamp: mockTime
+      }
+    }
+
+    const storage = {
+      getItem: jest.fn(() => JSON.stringify(internal.val)),
+      setItem: jest.fn((key, val) => {
+        internal.key = key
+        internal.val = JSON.parse(val)
+      }),
+      removeItem: jest.fn(() => {})
+    }
+
+    function Form () {
+      const { register, handleSubmit, watch, setValue } = useForm()
+
+      useFormPersist('foo', { watch, setValue }, { storage, timeout })
+
+      const onSubmit = (data) => {
+        console.log(data)
+      }
+
+      return (
+        <form onSubmit={handleSubmit(onSubmit)}>
+          <input name='bar' defaultValue='foo' ref={register} />
+          <input type='submit' />
+        </form>
+      )
+    }
+
+    Date.now = jest.fn(() => mockTimePreTimeout)
+
+    render(<Form />)
+    await wait()
+    expect(internal.val._timestamp).toBe(mockTimePreTimeout)
+  })
+
+  test('should remove expired items from storage', async () => {
+    const mockTime = 10
+    const timeout = 1000 * 100
+    const mockTimePostTimeout = mockTime + timeout * 2
+
+    const internal = {
+      val: {
+        foo: 'foo', _timestamp: mockTime
+      }
+    }
+
+    const storage = {
+      getItem: jest.fn(() => JSON.stringify(internal.val)),
+      setItem: jest.fn((key, val) => {
+        internal.key = key
+        internal.val = JSON.parse(val)
+      }),
+      removeItem: jest.fn(() => {})
+    }
+
+    function Form () {
+      const { register, handleSubmit, watch, setValue } = useForm()
+
+      useFormPersist('foo', { watch, setValue }, { storage, timeout })
+
+      const onSubmit = (data) => {
+        console.log(data)
+      }
+
+      return (
+        <form onSubmit={handleSubmit(onSubmit)}>
+          <input name='bar' defaultValue='foo' ref={register} />
+          <input type='submit' />
+        </form>
+      )
+    }
+
+    Date.now = jest.fn(() => mockTimePostTimeout)
+    render(<Form />)
+    await wait()
+    expect(storage.removeItem).toHaveBeenCalled()
+  })
 })