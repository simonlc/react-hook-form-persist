import { useEffect } from 'react'

const useFormPersist = (
  name,
  { watch, setValue, onTimeout },
  {
    storage,
    exclude = [],
    include,
    onDataRestored,
    validate = false,
    dirty = false,
    timeout = null,
  } = {}
) => {
  const values = watch(include)
  const getStorage = () => storage || window.sessionStorage
  const clearStorage = () => {
    getStorage().removeItem(name)
  }

  useEffect(() => {
    const str = getStorage().getItem(name)
    if (str) {
      const { _timestamp = null, ...values } = JSON.parse(str)
      const dataRestored = {}
      const currTimestamp = Date.now()
      if (timeout && currTimestamp - _timestamp > timeout) {
        onTimeout && onTimeout();
        clearStorage();
        return
      }

      Object.keys(values).forEach((key) => {
        const shouldSet = !exclude.includes(key)
        if (shouldSet) {
          dataRestored[key] = values[key]
          setValue(key, values[key], {
            shouldValidate: validate,
            shouldDirty: dirty
          })
        }
      })

      if (onDataRestored) {
        onDataRestored(dataRestored)
      }
    }
  }, [name])

  useEffect(() => {
<<<<<<< HEAD
    if (Object.entries(values).length) {
      getStorage().setItem(name, JSON.stringify(values))
    }
=======
    const _timestamp = Date.now()
    getStorage().setItem(name, JSON.stringify({ ...values, _timestamp }))
>>>>>>> ffb6ff10
  })

  return {
    clear: () => getStorage().removeItem(name)
  }
}

export default useFormPersist<|MERGE_RESOLUTION|>--- conflicted
+++ resolved
@@ -49,14 +49,10 @@
   }, [name])
 
   useEffect(() => {
-<<<<<<< HEAD
     if (Object.entries(values).length) {
-      getStorage().setItem(name, JSON.stringify(values))
+      const _timestamp = Date.now()
+      getStorage().setItem(name, JSON.stringify({ ...values, _timestamp }))
     }
-=======
-    const _timestamp = Date.now()
-    getStorage().setItem(name, JSON.stringify({ ...values, _timestamp }))
->>>>>>> ffb6ff10
   })
 
   return {
